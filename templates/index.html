<<<<<<< HEAD
{% extends "base.html" %}

{% block title %}Find Your Perfect Match{% endblock %}

{% block content %}
=======
<!DOCTYPE html>
<html lang="en">
<head>
    <meta charset="UTF-8">
    <meta name="viewport" content="width=device-width, initial-scale=1.0">
    <title>Modern Dating App</title>
    <link href="https://fonts.googleapis.com/css2?family=Poppins:wght@300;400;500;600;700&display=swap" rel="stylesheet">
    <link rel="stylesheet" href="/static/css/styles.css">
        <style>
        :root {
            --primary: #FF6B6B;
            --secondary: #4ECDC4;
            --dark: #2C363F;
            --light: #F7F7F7;
            --gradient: linear-gradient(135deg, #FF6B6B, #4ECDC4);
        }

        * {
            margin: 0;
            padding: 0;
            box-sizing: border-box;
            font-family: 'Poppins', sans-serif;
        }

        body {
            background-color: var(--light);
            color: var(--dark);
            line-height: 1.6;
            overflow-x: hidden;
        }

        .container {
            max-width: 1200px;
            margin: 0 auto;
            padding: 0 20px;
        }

        /* Enhanced Navbar */
        .navbar {
            background: rgba(255, 255, 255, 0.95);
            backdrop-filter: blur(15px);
            box-shadow: 0 5px 30px rgba(0,0,0,0.1);
            padding: 1rem 0;
            position: fixed;
            width: 100%;
            top: 0;
            z-index: 1000;
            border-bottom: 1px solid rgba(255,255,255,0.2);
        }

        .nav-content {
            display: flex;
            justify-content: space-between;
            align-items: center;
        }

        .logo {
            font-size: 1.8rem;
            font-weight: 700;
            background: var(--gradient);
            -webkit-background-clip: text;
            -webkit-text-fill-color: transparent;
            position: relative;
        }

        .logo::after {
            content: '';
            position: absolute;
            bottom: -5px;
            left: 0;
            width: 100%;
            height: 3px;
            background: var(--gradient);
            border-radius: 2px;
            transform: scaleX(0);
            animation: logoGlow 2s ease-in-out infinite alternate;
        }

        @keyframes logoGlow {
            0% { transform: scaleX(0); opacity: 0.5; }
            100% { transform: scaleX(1); opacity: 1; }
        }

        .nav-links {
            display: flex;
            align-items: center;
            gap: 2rem;
        }

        .nav-links a {
            color: var(--dark);
            text-decoration: none;
            font-weight: 500;
            transition: all 0.3s ease;
            position: relative;
            overflow: hidden;
        }

        .nav-links a::before {
            content: '';
            position: absolute;
            bottom: -5px;
            left: 0;
            width: 0;
            height: 2px;
            background: var(--gradient);
            transition: width 0.3s ease;
        }

        .nav-links a:hover::before {
            width: 100%;
        }

        .nav-links a:hover {
            color: var(--primary);
            transform: translateY(-2px);
        }

        /* Enhanced Hero Section */
        .hero {
            padding: 180px 0 120px;
            background: var(--gradient);
            color: white;
            text-align: center;
            clip-path: polygon(0 0, 100% 0, 100% 85%, 0 100%);
            position: relative;
            overflow: hidden;
        }

        .hero::before {
            content: '';
            position: absolute;
            top: 0;
            left: 0;
            right: 0;
            bottom: 0;
            background: url('data:image/svg+xml,<svg xmlns="http://www.w3.org/2000/svg" viewBox="0 0 100 100"><defs><pattern id="grain" width="100" height="100" patternUnits="userSpaceOnUse"><circle cx="25" cy="25" r="1" fill="white" opacity="0.1"/><circle cx="75" cy="75" r="1" fill="white" opacity="0.1"/><circle cx="50" cy="10" r="0.5" fill="white" opacity="0.05"/></pattern></defs><rect width="100" height="100" fill="url(%23grain)"/></svg>');
            animation: float 20s ease-in-out infinite;
        }

        @keyframes float {
            0%, 100% { transform: translateY(0px); }
            50% { transform: translateY(-20px); }
        }

        .hero h1 {
            font-size: 3.5rem;
            margin-bottom: 1.5rem;
            font-weight: 700;
            position: relative;
            z-index: 1;
            animation: slideInUp 1s ease-out;
        }

        .hero p {
            font-size: 1.2rem;
            max-width: 600px;
            margin: 0 auto 2.5rem;
            opacity: 0.9;
            position: relative;
            z-index: 1;
            animation: slideInUp 1s ease-out 0.2s both;
        }

        @keyframes slideInUp {
            from {
                transform: translateY(50px);
                opacity: 0;
            }
            to {
                transform: translateY(0);
                opacity: 1;
            }
        }

        /* Enhanced Buttons */
        .btn {
            padding: 12px 30px;
            border-radius: 30px;
            text-decoration: none;
            font-weight: 600;
            transition: all 0.3s cubic-bezier(0.4, 0, 0.2, 1);
            display: inline-block;
            position: relative;
            overflow: hidden;
        }

        .btn::before {
            content: '';
            position: absolute;
            top: 0;
            left: -100%;
            width: 100%;
            height: 100%;
            background: linear-gradient(90deg, transparent, rgba(255,255,255,0.3), transparent);
            transition: left 0.5s;
        }

        .btn:hover::before {
            left: 100%;
        }

        .btn-primary {
            background: white;
            color: var(--primary);
            box-shadow: 0 5px 15px rgba(0,0,0,0.1);
        }

        .btn-primary:hover {
            transform: translateY(-3px);
            box-shadow: 0 15px 30px rgba(0,0,0,0.2);
        }

        /* Enhanced Features Section */
        .features {
            padding: 100px 0;
            background: white;
            position: relative;
        }

        .section-header {
            text-align: center;
            margin-bottom: 60px;
            position: relative;
        }

        .section-header::after {
            content: '';
            position: absolute;
            bottom: -20px;
            left: 50%;
            transform: translateX(-50%);
            width: 60px;
            height: 4px;
            background: var(--gradient);
            border-radius: 2px;
        }

        .team-section .section-header h2 {
            font-size: 2.5rem;
            color: white;
            margin-bottom: 20px;
            position: relative;
            animation: slideInUp 1s ease-out;
        }

        .team-section .section-header p {
            color: rgba(255,255,255,0.9);
            max-width: 600px;
            margin: 0 auto;
            font-size: 1.1rem;
            animation: slideInUp 1s ease-out 0.2s both;
        }

        .team-section .section-header::after {
            background: rgba(255,255,255,0.3);
        }

        .features-grid {
            display: grid;
            grid-template-columns: repeat(auto-fit, minmax(300px, 1fr));
            gap: 40px;
            margin-top: 50px;
        }

        .feature-card {
            text-align: center;
            padding: 50px 30px;
            border-radius: 25px;
            background: white;
            box-shadow: 0 15px 40px rgba(0,0,0,0.05);
            transition: all 0.4s cubic-bezier(0.4, 0, 0.2, 1);
            position: relative;
            overflow: hidden;
            border: 1px solid rgba(255,255,255,0.1);
        }

        .feature-card::before {
            content: '';
            position: absolute;
            top: 0;
            left: 0;
            right: 0;
            height: 4px;
            background: var(--gradient);
            transform: scaleX(0);
            transition: transform 0.3s ease;
        }

        .feature-card:hover::before {
            transform: scaleX(1);
        }

        .feature-card:hover {
            transform: translateY(-15px) scale(1.02);
            box-shadow: 0 25px 60px rgba(0,0,0,0.1);
        }

        .feature-icon {
            width: 90px;
            height: 90px;
            background: var(--gradient);
            border-radius: 50%;
            display: flex;
            align-items: center;
            justify-content: center;
            margin: 0 auto 25px;
            font-size: 2.2rem;
            color: white;
            box-shadow: 0 10px 25px rgba(255, 107, 107, 0.3);
            animation: pulse 2s infinite;
        }

        @keyframes pulse {
            0% { box-shadow: 0 10px 25px rgba(255, 107, 107, 0.3); }
            50% { box-shadow: 0 15px 35px rgba(255, 107, 107, 0.5); }
            100% { box-shadow: 0 10px 25px rgba(255, 107, 107, 0.3); }
        }

        .feature-card h3 {
            font-size: 1.6rem;
            margin-bottom: 20px;
            color: var(--dark);
            font-weight: 600;
        }

        .feature-card p {
            color: #666;
            font-size: 1rem;
            line-height: 1.7;
        }

        /* Enhanced Stats Section */
        .stats {
            padding: 100px 0;
            background: var(--gradient);
            color: white;
            text-align: center;
            position: relative;
            overflow: hidden;
        }

        .stats::before {
            content: '';
            position: absolute;
            top: -50%;
            left: -50%;
            width: 200%;
            height: 200%;
            background: radial-gradient(circle, rgba(255,255,255,0.1) 1px, transparent 1px);
            background-size: 50px 50px;
            animation: movePattern 20s linear infinite;
        }

        @keyframes movePattern {
            0% { transform: translate(0, 0); }
            100% { transform: translate(50px, 50px); }
        }

        .stats-grid {
            display: grid;
            grid-template-columns: repeat(auto-fit, minmax(200px, 1fr));
            gap: 40px;
            position: relative;
            z-index: 1;
        }

        .stat-item {
            padding: 30px 20px;
            border-radius: 20px;
            background: rgba(255,255,255,0.1);
            backdrop-filter: blur(10px);
            border: 1px solid rgba(255,255,255,0.2);
            transition: transform 0.3s ease;
        }

        .stat-item:hover {
            transform: scale(1.05);
            background: rgba(255,255,255,0.15);
        }

        .stat-item h3 {
            font-size: 3.5rem;
            margin-bottom: 10px;
            font-weight: 700;
            background: linear-gradient(45deg, #fff, rgba(255,255,255,0.8));
            -webkit-background-clip: text;
            -webkit-text-fill-color: transparent;
        }

        .stat-item p {
            font-size: 1.2rem;
            opacity: 0.9;
            font-weight: 500;
        }

        /* Enhanced Team Section */
        .team-section {
            padding: 160px 0 120px;
            background: var(--gradient);
            color: white;
            position: relative;
            overflow: hidden;
            clip-path: polygon(0 15%, 100% 0, 100% 85%, 0 100%);
            margin-top: -100px;
            padding-top: 200px;
        }

        .team-section::before {
            content: '';
            position: absolute;
            top: 0;
            left: 0;
            right: 0;
            bottom: 0;
            background: url('data:image/svg+xml,<svg xmlns="http://www.w3.org/2000/svg" viewBox="0 0 100 100"><defs><pattern id="grain" width="100" height="100" patternUnits="userSpaceOnUse"><circle cx="25" cy="25" r="1" fill="white" opacity="0.1"/><circle cx="75" cy="75" r="1" fill="white" opacity="0.1"/><circle cx="50" cy="10" r="0.5" fill="white" opacity="0.05"/></pattern></defs><rect width="100" height="100" fill="url(%23grain)"/></svg>');
            animation: float 20s ease-in-out infinite;
        }

        .team-grid {
            display: grid;
            grid-template-columns: repeat(5, 1fr);
            gap: 25px;
            margin-top: 60px;
            position: relative;
            z-index: 1;
        }

        .team-member {
            background: rgba(255,255,255,0.95);
            border-radius: 20px;
            overflow: hidden;
            box-shadow: 0 15px 35px rgba(0,0,0,0.2);
            transition: all 0.4s cubic-bezier(0.4, 0, 0.2, 1);
            position: relative;
            border: 1px solid rgba(255,255,255,0.3);
            backdrop-filter: blur(10px);
        }

        .team-member::before {
            content: '';
            position: absolute;
            top: 0;
            left: 0;
            right: 0;
            height: 5px;
            background: var(--gradient);
            transform: scaleX(0);
            transition: transform 0.3s ease;
            z-index: 1;
        }

        .team-member:hover::before {
            transform: scaleX(1);
        }

        .team-member:hover {
            transform: translateY(-15px) rotate(1deg);
            box-shadow: 0 25px 50px rgba(0,0,0,0.3);
        }

        .member-image {
            width: 100%;
            height: 280px;
            object-fit: cover;
            transition: transform 0.4s ease;
        }

        .team-member:hover .member-image {
            transform: scale(1.1);
        }

        .member-info {
            padding: 25px 20px;
            text-align: center;
            position: relative;
            background: linear-gradient(135deg, #fff 0%, #f8f9fa 100%);
        }

        .member-name {
            font-size: 1.3rem;
            font-weight: 600;
            color: var(--dark);
            margin-bottom: 8px;
            position: relative;
        }

        .member-nim {
            color: var(--primary);
            font-weight: 600;
            margin-bottom: 15px;
            font-size: 0.95rem;
            padding: 5px 15px;
            background: rgba(255, 107, 107, 0.1);
            border-radius: 15px;
            display: inline-block;
        }

        .university-info {
            font-size: 0.85rem;
            color: #666;
            line-height: 1.6;
            font-weight: 400;
        }

        .university-info p {
            margin-bottom: 3px;
        }

        /* Enhanced Footer */
        .footer {
            background: linear-gradient(135deg, var(--dark) 0%, #1a1f24 100%);
            color: white;
            padding: 100px 0 50px;
            position: relative;
            overflow: hidden;
        }

        .footer::before {
            content: '';
            position: absolute;
            top: 0;
            left: 0;
            right: 0;
            height: 1px;
            background: var(--gradient);
        }

        .footer-content {
            display: grid;
            grid-template-columns: repeat(auto-fit, minmax(250px, 1fr));
            gap: 50px;
            margin-bottom: 50px;
            position: relative;
            z-index: 1;
        }

        .footer-section h3 {
            font-size: 1.6rem;
            margin-bottom: 25px;
            color: white;
            position: relative;
        }

        .footer-section h3::after {
            content: '';
            position: absolute;
            bottom: -8px;
            left: 0;
            width: 30px;
            height: 3px;
            background: var(--gradient);
            border-radius: 2px;
        }

        .footer-section p {
            opacity: 0.8;
            margin-bottom: 12px;
            line-height: 1.6;
        }

        .footer-links a {
            color: white;
            text-decoration: none;
            opacity: 0.8;
            display: block;
            margin-bottom: 12px;
            transition: all 0.3s ease;
            position: relative;
            padding-left: 15px;
        }

        .footer-links a::before {
            content: '→';
            position: absolute;
            left: 0;
            opacity: 0;
            transform: translateX(-10px);
            transition: all 0.3s ease;
        }

        .footer-links a:hover {
            opacity: 1;
            color: var(--secondary);
            padding-left: 25px;
        }

        .footer-links a:hover::before {
            opacity: 1;
            transform: translateX(0);
        }

        .footer-bottom {
            text-align: center;
            padding-top: 40px;
            border-top: 1px solid rgba(255,255,255,0.1);
            position: relative;
        }

        /* Responsive Design */
        @media (max-width: 768px) {
            .hero h1 {
                font-size: 2.8rem;
            }
            
            .nav-links {
                display: none;
            }
            
            .stats-grid {
                grid-template-columns: 1fr;
            }

            .team-grid {
                grid-template-columns: repeat(3, 1fr);
                gap: 20px;
            }

            .hero {
                padding: 140px 0 100px;
            }
        }

        @media (max-width: 900px) {
            .team-grid {
                grid-template-columns: repeat(2, 1fr);
                gap: 20px;
            }
        }

        @media (max-width: 480px) {
            .hero h1 {
                font-size: 2.2rem;
            }

            .section-header h2 {
                font-size: 2rem;
            }

            .team-grid {
                grid-template-columns: 1fr;
                gap: 20px;
            }
        }

        /* Animation delays for staggered effects */
        .feature-card:nth-child(1) { animation-delay: 0.1s; }
        .feature-card:nth-child(2) { animation-delay: 0.2s; }
        .feature-card:nth-child(3) { animation-delay: 0.3s; }

        .stat-item:nth-child(1) { animation-delay: 0.1s; }
        .stat-item:nth-child(2) { animation-delay: 0.2s; }
        .stat-item:nth-child(3) { animation-delay: 0.3s; }

        .team-member:nth-child(1) { animation-delay: 0.1s; }
        .team-member:nth-child(2) { animation-delay: 0.2s; }
        .team-member:nth-child(3) { animation-delay: 0.3s; }
        .team-member:nth-child(4) { animation-delay: 0.4s; }
        .team-member:nth-child(5) { animation-delay: 0.5s; }
    </style>
</head>
<body>
    <nav class="navbar">
        <div class="container nav-content">
            <div class="logo">HeartLink</div>
            <div class="nav-links">
                <a href="/">Home</a>
                <a href="about">About</a>
                <a href="#" class="btn btn-primary">Get Started</a>
            </div>
        </div>
    </nav>
>>>>>>> 28e2669b

    <section class="hero">
        <div class="container">
            <h1>Find Your Perfect Match</h1>
            <p>Join millions of people discovering meaningful connections through our innovative matching system</p>
            <div class="hero-buttons">
                <a href="#" id="heroCreateAccountBtn" class="btn btn-primary">Create Account</a>
                <a href="#" class="btn btn-outline">Learn More</a>
            </div>
        </div>
    </section>

    <div id="loginModal" class="modal-overlay hidden">
        <div class="modal-container">
            <div class="modal-header">
                <h2>Welcome Back</h2>
                <button id="closeModal" class="modal-close">&times;</button>
            </div>
            <form class="login-form" id="login-form">
                <div class="form-group">
                    <label for="email">Email</label>
                    <input 
                        type="email" 
                        id="email" 
                        name="email"
                        placeholder="Enter yout email" 
                        required
                    >
                </div>
                <div class="form-group password-group">
                    <label for="password">Password</label>
                    <input 
                        type="password" 
                        id="password" 
                        name="password"
                        placeholder="Enter your password" 
                        required
                    >
                    <span class="password-toggle">👁️</span>
                </div>
                <div class="form-actions">
                    <button type="submit" id="loginSubmitBtn" class="btn btn-primary">Login</button>
                    <p class="register-link">
                        Don't have an account? 
                        <a href="/register" class="text-primary">Register here</a>
                    </p>
                </div>
            </form>
        </div>
    </div>

    <section class="features">
        <div class="container">
            <div class="section-header">
                <h2>Why Choose HeartLink</h2>
                <p>Discover what makes us the preferred choice for meaningful connections</p>
            </div>
            <div class="features-grid">
                <div class="feature-card">
                    <div class="feature-icon">💝</div>
                    <h3>Smart Matching</h3>
                    <p>Our AI-powered algorithm ensures compatible matches based on your preferences and personality</p>
                </div>
                <div class="feature-card">
                    <div class="feature-icon">🔒</div>
                    <h3>Safe &amp; Secure</h3>
                    <p>Your privacy and security are our top priority with advanced encryption and verification</p>
                </div>
                <div class="feature-card">
                    <div class="feature-icon">💫</div>
                    <h3>Quality Profiles</h3>
                    <p>Connect with verified users who are serious about finding meaningful relationships</p>
                </div>
            </div>
        </div>
    </section>

    <section class="stats">
        <div class="container">
            <div class="stats-grid">
                <div class="stat-item">
                    <h3>2M+</h3>
                    <p>Active Users</p>
                </div>
                <div class="stat-item">
                    <h3>500K</h3>
                    <p>Successful Matches</p>
                </div>
                <div class="stat-item">
                    <h3>98%</h3>
                    <p>User Satisfaction</p>
                </div>
            </div>
        </div>
    </section>

    <section class="cta">
        <div class="container">
            <h2>Ready to Find Your Perfect Match?</h2>
            <p>Join HeartLink today and start your journey to meaningful connections</p>
            <a href="#" id="ctaGetStartedBtn" class="btn btn-primary">Get Started Now</a>
        </div>
    </section>
{% endblock %}<|MERGE_RESOLUTION|>--- conflicted
+++ resolved
@@ -1,10 +1,10 @@
-<<<<<<< HEAD
+
 {% extends "base.html" %}
 
 {% block title %}Find Your Perfect Match{% endblock %}
 
 {% block content %}
-=======
+
 <!DOCTYPE html>
 <html lang="en">
 <head>
@@ -677,8 +677,6 @@
             </div>
         </div>
     </nav>
->>>>>>> 28e2669b
-
     <section class="hero">
         <div class="container">
             <h1>Find Your Perfect Match</h1>
