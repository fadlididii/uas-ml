<!DOCTYPE html>
<html lang="en">
<head>
    <meta charset="UTF-8">
    <meta name="viewport" content="width=device-width, initial-scale=1.0">
    <title>Register - HeartLink</title>
    <link href="https://fonts.googleapis.com/css2?family=Poppins:wght@300;400;500;600;700&display=swap" rel="stylesheet">
    <style>
        :root {
            --primary: #FF6B6B;
            --secondary: #4ECDC4;
            --dark: #2C363F;
            --light: #F7F7F7;
            --gradient: linear-gradient(135deg, #FF6B6B, #4ECDC4);
        }

        * {
            margin: 0;
            padding: 0;
            box-sizing: border-box;
            font-family: 'Poppins', sans-serif;
        }

        body {
            background: var(--gradient);
            min-height: 100vh;
            display: flex;
            align-items: center;
            justify-content: center;
            padding: 20px;
            position: relative;
            overflow-x: hidden;
        }

        body::before {
            content: '';
            position: absolute;
            top: 0;
            left: 0;
            right: 0;
            bottom: 0;
            background: url('data:image/svg+xml,<svg xmlns="http://www.w3.org/2000/svg" viewBox="0 0 100 100"><defs><pattern id="grain" width="100" height="100" patternUnits="userSpaceOnUse"><circle cx="25" cy="25" r="1" fill="white" opacity="0.1"/><circle cx="75" cy="75" r="1" fill="white" opacity="0.1"/><circle cx="50" cy="10" r="0.5" fill="white" opacity="0.05"/></pattern></defs><rect width="100" height="100" fill="url(%23grain)"/></svg>');
            animation: float 20s ease-in-out infinite;
        }

        @keyframes float {
            0%, 100% { transform: translateY(0px); }
            50% { transform: translateY(-20px); }
        }

        .register-container {
            width: 100%;
            max-width: 500px;
            position: relative;
            z-index: 1;
        }

        .register-form-wrapper {
            background: rgba(255, 255, 255, 0.95);
            backdrop-filter: blur(15px);
            border-radius: 25px;
            padding: 50px 40px;
            box-shadow: 
                0 25px 50px rgba(0, 0, 0, 0.15),
                0 10px 20px rgba(0, 0, 0, 0.1),
                inset 0 1px 0 rgba(255, 255, 255, 0.4);
            border: 1px solid rgba(255, 255, 255, 0.3);
            position: relative;
            overflow: hidden;
            animation: slideInUp 0.8s ease-out;
        }

        @keyframes slideInUp {
            from {
                transform: translateY(50px);
                opacity: 0;
            }
            to {
                transform: translateY(0);
                opacity: 1;
            }
        }

        .register-form-wrapper::before {
            content: '';
            position: absolute;
            top: -50%;
            left: -50%;
            width: 200%;
            height: 200%;
            background: linear-gradient(
                45deg, 
                transparent, 
                rgba(255, 107, 107, 0.05), 
                transparent
            );
            transform: rotate(-45deg);
            animation: shimmer 3s ease-in-out infinite;
        }

        @keyframes shimmer {
            0%, 100% { opacity: 0; }
            50% { opacity: 1; }
        }

        .register-form-wrapper h2 {
            text-align: center;
            font-size: 2.2rem;
            font-weight: 700;
            margin-bottom: 15px;
            background: var(--gradient);
            -webkit-background-clip: text;
            -webkit-text-fill-color: transparent;
            position: relative;
            z-index: 1;
        }

        .register-form-wrapper > p {
            text-align: center;
            color: #6c757d;
            margin-bottom: 35px;
            font-size: 1rem;
            line-height: 1.6;
            position: relative;
            z-index: 1;
        }

        .register-form {
            position: relative;
            z-index: 1;
        }

        .form-row {
            display: flex;
            gap: 20px;
            margin-bottom: 20px;
        }

        .form-group {
            margin-bottom: 25px;
            position: relative;
            flex: 1;
        }

        .form-group.position-relative {
            position: relative;
        }

        .form-group label {
            display: block;
            margin-bottom: 8px;
            color: var(--dark);
            font-weight: 500;
            font-size: 0.95rem;
            transition: color 0.3s ease;
        }

        .form-group input, 
        .form-group select {
            width: 100%;
            padding: 15px 20px;
            border: 2px solid #e8ecef;
            border-radius: 12px;
            font-size: 1rem;
            transition: all 0.3s cubic-bezier(0.4, 0, 0.2, 1);
            background: rgba(255, 255, 255, 0.8);
            backdrop-filter: blur(5px);
            position: relative;
            z-index: 1;
        }

        .form-group input:focus, 
        .form-group select:focus {
            outline: none;
            border-color: var(--primary);
            background: rgba(255, 255, 255, 0.95);
            box-shadow: 
                0 0 0 4px rgba(255, 107, 107, 0.1),
                0 5px 15px rgba(255, 107, 107, 0.15);
            transform: translateY(-2px);
        }

        .form-group input::placeholder {
            color: #adb5bd;
            transition: opacity 0.3s ease;
        }

        .form-group input:focus::placeholder {
            opacity: 0.7;
        }

        .password-toggle {
            position: absolute;
            right: 15px;
            top: 50%;
            transform: translateY(-50%);
            cursor: pointer;
            user-select: none;
            font-size: 1.2rem;
            opacity: 0.6;
            transition: all 0.3s ease;
            z-index: 2;
            padding: 5px;
        }

        .password-toggle:hover {
            opacity: 1;
            transform: translateY(-50%) scale(1.1);
        }

        .position-relative .password-toggle {
            top: 70%;
        }

        .btn {
            width: 100%;
            padding: 18px;
            border: none;
            border-radius: 12px;
            font-size: 1.1rem;
            font-weight: 600;
            cursor: pointer;
            transition: all 0.3s cubic-bezier(0.4, 0, 0.2, 1);
            position: relative;
            z-index: 1;
            overflow: hidden;
        }

        .btn::before {
            content: '';
            position: absolute;
            top: 0;
            left: -100%;
            width: 100%;
            height: 100%;
            background: linear-gradient(90deg, transparent, rgba(255,255,255,0.3), transparent);
            transition: left 0.5s;
        }

        .btn:hover::before {
            left: 100%;
        }

        .btn-primary {
            background: var(--gradient);
            color: white;
            box-shadow: 0 10px 25px rgba(255, 107, 107, 0.3);
            margin-top: 10px;
        }

        .btn-primary:hover {
            transform: translateY(-3px);
            box-shadow: 0 15px 35px rgba(255, 107, 107, 0.4);
        }

        .btn-primary:active {
            transform: translateY(-1px);
            box-shadow: 0 8px 20px rgba(255, 107, 107, 0.3);
        }

        .login-link {
            text-align: center;
            margin-top: 25px;
            color: #6c757d;
            font-size: 0.95rem;
            position: relative;
            z-index: 1;
        }

        .login-link a {
            color: var(--primary);
            text-decoration: none;
            font-weight: 600;
            transition: all 0.3s ease;
            position: relative;
        }

        .login-link a::after {
            content: '';
            position: absolute;
            bottom: -2px;
            left: 0;
            width: 0;
            height: 2px;
            background: var(--gradient);
            transition: width 0.3s ease;
        }

        .login-link a:hover::after {
            width: 100%;
        }

        .login-link a:hover {
            color: var(--secondary);
        }

        /* Form Validation Styles */
        .form-group.error input {
            border-color: #dc3545;
            background: rgba(220, 53, 69, 0.05);
        }

        .form-group .error-message {
            color: #dc3545;
            font-size: 0.85rem;
            margin-top: 5px;
            display: block;
            animation: fadeIn 0.3s ease;
        }

        @keyframes fadeIn {
            from { opacity: 0; transform: translateY(-5px); }
            to { opacity: 1; transform: translateY(0); }
        }

        /* Success state */
        .form-group.success input {
            border-color: #28a745;
            background: rgba(40, 167, 69, 0.05);
        }

        /* Loading state */
        .btn-primary.loading {
            pointer-events: none;
            opacity: 0.8;
        }

        .btn-primary.loading::after {
            content: '';
            position: absolute;
            top: 50%;
            left: 50%;
            width: 20px;
            height: 20px;
            margin: -10px 0 0 -10px;
            border: 2px solid transparent;
            border-top: 2px solid white;
            border-radius: 50%;
            animation: spin 1s linear infinite;
        }

        @keyframes spin {
            0% { transform: rotate(0deg); }
            100% { transform: rotate(360deg); }
        }

        /* Modal Styles */
        .modal-overlay {
            position: fixed;
            top: 0;
            left: 0;
            width: 100%;
            height: 100%;
            background: rgba(0, 0, 0, 0.6);
            display: flex;
            justify-content: center;
            align-items: center;
            z-index: 1000;
            opacity: 0;
            visibility: hidden;
            transition: all 0.3s ease;
            backdrop-filter: blur(5px);
        }

        .modal-overlay.show {
            opacity: 1;
            visibility: visible;
        }

        .modal-container {
            background: white;
            border-radius: 20px;
            width: 100%;
            max-width: 400px;
            padding: 40px;
            box-shadow: 0 25px 50px rgba(0,0,0,0.2);
            position: relative;
            transform: scale(0.7);
            transition: all 0.3s ease;
        }

        .modal-overlay.show .modal-container {
            transform: scale(1);
        }

        .modal-header {
            display: flex;
            justify-content: space-between;
            align-items: center;
            margin-bottom: 25px;
        }

        .modal-header h2 {
            color: var(--dark);
            font-size: 1.8rem;
            font-weight: 600;
        }

        .modal-close {
            background: none;
            border: none;
            font-size: 2rem;
            color: var(--dark);
            cursor: pointer;
            transition: all 0.3s ease;
            padding: 5px;
            line-height: 1;
        }

        .modal-close:hover {
            color: var(--primary);
            transform: scale(1.1);
        }

        .hidden {
            display: none !important;
        }

        /* Responsive Design */
        @media (max-width: 600px) {
            .register-form-wrapper {
                padding: 40px 25px;
                margin: 10px;
            }

            .register-form-wrapper h2 {
                font-size: 1.8rem;
            }

            .form-row {
                flex-direction: column;
                gap: 0;
            }

            .form-group input, 
            .form-group select {
                padding: 12px 15px;
            }

            .btn-primary {
                padding: 15px;
            }
        }

        @media (max-width: 480px) {
            body {
                padding: 10px;
            }

            .register-form-wrapper {
                padding: 30px 20px;
            }
        }
    </style>
</head>
<body>
    <div class="register-container">
        <div class="register-form-wrapper">
            <h2>Create Your Account</h2>
            <p>Join HeartLink and find your perfect match</p>
            
            <form id="registerForm" class="register-form">
                <div class="form-row">
                    <div class="form-group">
                        <label for="first_name">First Name</label>
                        <input 
                            type="text" 
                            id="first_name" 
                            name="first_name" 
                            required
                            placeholder="Enter your first name"
                        >
                    </div>
                    <div class="form-group">
                        <label for="last_name">Last Name</label>
                        <input 
                            type="text" 
                            id="last_name" 
                            name="last_name" 
                            required
                            placeholder="Enter your last name"
                        >
                    </div>
                </div>

                <div class="form-group">
                    <label for="email">Email</label>
                    <input 
                        type="email" 
                        id="email" 
                        name="email" 
                        required
                        placeholder="Enter your email"
                    >
                </div>

                <div class="form-group position-relative">
                    <label for="password">Password</label>
                    <input 
                        type="password" 
                        id="password" 
                        name="password" 
                        required
                        placeholder="Create a strong password"
                    >
                    <span class="password-toggle password-toggle-register">👁️</span>
                </div>

                <div class="form-group position-relative">
                    <label for="confirm_password">Confirm Password</label>
                    <input 
                        type="password" 
                        id="confirm_password" 
                        name="confirm_password" 
                        required
                        placeholder="Repeat your password"
                    >
                    <span class="password-toggle password-toggle-confirm">👁️</span>
                </div>

                <div class="form-group">
                    <label for="date_of_birth">Date of Birth</label>
                    <input 
                        type="date" 
                        id="date_of_birth" 
                        name="date_of_birth" 
                        required
                    >
                </div>

                <div class="form-group">
                    <label for="gender">Gender</label>
                    <select id="gender" name="gender" required>
                        <option value="">Select Gender</option>
                        <option value="male">Male</option>
                        <option value="female">Female</option>
                        <option value="other">Other</option>
                    </select>
                </div>

                <button type="submit" class="btn btn-primary">Create Account</button>
                
                <p class="login-link">
                    Already have an account? 
                    <a href="#" id="showLoginModal" class="text-primary">Login here</a>
                </p>
            </form>
        </div>
    </div>

<<<<<<< HEAD
            <div class="form-group">
                <label for="gender">Gender</label>
                <select id="gender" name="gender" required>
                    <option value="" disabled selected>Select Gender</option>
                    <option value="male">Male</option>
                    <option value="female">Female</option>
                    <option value="other">Other</option>
                </select>
=======
    <!-- Login Modal -->
    <div id="loginModal" class="modal-overlay hidden">
        <div class="modal-container">
            <div class="modal-header">
                <h2>Login</h2>
                <button class="modal-close" id="closeLoginModal">&times;</button>
>>>>>>> 28e2669b
            </div>
            <form id="loginForm">
                <div class="form-group">
                    <label for="login_email">Email</label>
                    <input 
                        type="email" 
                        id="login_email" 
                        name="email" 
                        required
                        placeholder="Enter your email"
                    >
                </div>
                <div class="form-group position-relative">
                    <label for="login_password">Password</label>
                    <input 
                        type="password" 
                        id="login_password" 
                        name="password" 
                        required
                        placeholder="Enter your password"
                    >
                    <span class="password-toggle password-toggle-login">👁️</span>
                </div>
                <button type="submit" class="btn btn-primary">Login</button>
            </form>
        </div>
    </div>

    <script>
        document.addEventListener('DOMContentLoaded', () => {
            const registerForm = document.getElementById('registerForm');
            const loginForm = document.getElementById('loginForm');
            const passwordInput = document.getElementById('password');
            const confirmPasswordInput = document.getElementById('confirm_password');
            const showLoginModalLink = document.getElementById('showLoginModal');
            const loginModal = document.getElementById('loginModal');
            const closeLoginModal = document.getElementById('closeLoginModal');
            
            // Password show/hide toggle functionality
            const passwordToggles = document.querySelectorAll('.password-toggle');
            passwordToggles.forEach(toggle => {
                toggle.addEventListener('click', (e) => {
                    e.preventDefault();
                    e.stopPropagation();
                    
                    const input = e.target.previousElementSibling;
                    if (input && input.type) {
                        if (input.type === 'password') {
                            input.type = 'text';
                            e.target.textContent = '🙈';
                        } else {
                            input.type = 'password';
                            e.target.textContent = '👁️';
                        }
                    }
                });
            });

            // Show login modal
            showLoginModalLink.addEventListener('click', (e) => {
                e.preventDefault();
                loginModal.classList.remove('hidden');
                setTimeout(() => {
                    loginModal.classList.add('show');
                }, 10);
            });

            // Close login modal
            closeLoginModal.addEventListener('click', (e) => {
                e.preventDefault();
                loginModal.classList.remove('show');
                setTimeout(() => {
                    loginModal.classList.add('hidden');
                }, 300);
            });

            // Close modal when clicking overlay
            loginModal.addEventListener('click', (e) => {
                if (e.target === loginModal) {
                    loginModal.classList.remove('show');
                    setTimeout(() => {
                        loginModal.classList.add('hidden');
                    }, 300);
                }
            });

            // Form validation functions
            function showError(input, message) {
                const formGroup = input.closest('.form-group');
                formGroup.classList.add('error');
                formGroup.classList.remove('success');
                
                let errorElement = formGroup.querySelector('.error-message');
                if (!errorElement) {
                    errorElement = document.createElement('span');
                    errorElement.className = 'error-message';
                    formGroup.appendChild(errorElement);
                }
                errorElement.textContent = message;
            }

            function showSuccess(input) {
                const formGroup = input.closest('.form-group');
                formGroup.classList.add('success');
                formGroup.classList.remove('error');
                
                const errorElement = formGroup.querySelector('.error-message');
                if (errorElement) {
                    errorElement.remove();
                }
            }

            function clearValidation(input) {
                const formGroup = input.closest('.form-group');
                formGroup.classList.remove('error', 'success');
                
                const errorElement = formGroup.querySelector('.error-message');
                if (errorElement) {
                    errorElement.remove();
                }
            }

            // Real-time validation
            const inputs = document.querySelectorAll('input');
            inputs.forEach(input => {
                input.addEventListener('blur', validateField);
                input.addEventListener('input', () => {
                    if (input.classList.contains('error')) {
                        validateField({ target: input });
                    }
                });
            });

            function validateField(e) {
                const input = e.target;
                const value = input.value.trim();
                
                // Clear previous validation
                clearValidation(input);
                
                // Skip validation if field is empty (required validation will handle it)
                if (!value && !input.hasAttribute('required')) return;
                
                switch (input.type) {
                    case 'email':
                        const emailRegex = /^[^\s@]+@[^\s@]+\.[^\s@]+$/;
                        if (value && !emailRegex.test(value)) {
                            showError(input, 'Please enter a valid email address');
                        } else if (value) {
                            showSuccess(input);
                        }
                        break;
                        
                    case 'password':
                        if (input.id === 'password') {
                            if (value.length < 6) {
                                showError(input, 'Password must be at least 6 characters long');
                            } else {
                                showSuccess(input);
                                // Also validate confirm password if it has value
                                const confirmPassword = document.getElementById('confirm_password');
                                if (confirmPassword.value) {
                                    validatePasswordMatch();
                                }
                            }
                        } else if (input.id === 'confirm_password') {
                            validatePasswordMatch();
                        }
                        break;
                        
                    case 'text':
                        if (value.length < 2) {
                            showError(input, 'This field must be at least 2 characters long');
                        } else {
                            showSuccess(input);
                        }
                        break;
                        
                    case 'date':
                        const today = new Date();
                        const birthDate = new Date(value);
                        const age = today.getFullYear() - birthDate.getFullYear();
                        
                        if (age < 18) {
                            showError(input, 'You must be at least 18 years old');
                        } else if (age > 100) {
                            showError(input, 'Please enter a valid birth date');
                        } else {
                            showSuccess(input);
                        }
                        break;
                }
            }

            function validatePasswordMatch() {
                const password = passwordInput.value;
                const confirmPassword = confirmPasswordInput.value;
                
                if (confirmPassword && password !== confirmPassword) {
                    showError(confirmPasswordInput, 'Passwords do not match');
                } else if (confirmPassword) {
                    showSuccess(confirmPasswordInput);
                }
            }

            // Register form submission
            registerForm.addEventListener('submit', (e) => {
                e.preventDefault();
                
                // Validate all fields
                let isValid = true;
                const formInputs = registerForm.querySelectorAll('input, select');
                
                formInputs.forEach(input => {
                    if (input.hasAttribute('required') && !input.value.trim()) {
                        showError(input, 'This field is required');
                        isValid = false;
                    } else {
                        validateField({ target: input });
                        if (input.closest('.form-group').classList.contains('error')) {
                            isValid = false;
                        }
                    }
                });

                // Check password match
                if (passwordInput.value !== confirmPasswordInput.value) {
                    showError(confirmPasswordInput, 'Passwords do not match');
                    isValid = false;
                }

                if (isValid) {
                    // Show loading state
                    const submitBtn = registerForm.querySelector('.btn-primary');
                    submitBtn.classList.add('loading');
                    submitBtn.textContent = 'Creating Account...';
                    
                    // Simulate form submission (replace with actual submission logic)
                    setTimeout(() => {
                        alert('Account created successfully!');
                        submitBtn.classList.remove('loading');
                        submitBtn.textContent = 'Create Account';
                        // Redirect or handle success
                    }, 2000);
                }
            });

            // Login form submission
            loginForm.addEventListener('submit', (e) => {
                e.preventDefault();
                
                const loginEmail = document.getElementById('login_email').value;
                const loginPassword = document.getElementById('login_password').value;
                
                if (loginEmail && loginPassword) {
                    // Show loading state
                    const loginBtn = loginForm.querySelector('.btn-primary');
                    loginBtn.classList.add('loading');
                    loginBtn.textContent = 'Logging in...';
                    
                    // Simulate login (replace with actual login logic)
                    setTimeout(() => {
                        alert('Login successful!');
                        loginBtn.classList.remove('loading');
                        loginBtn.textContent = 'Login';
                        // Close modal and redirect
                        loginModal.classList.remove('show');
                        setTimeout(() => {
                            loginModal.classList.add('hidden');
                        }, 300);
                    }, 1500);
                }
            });
        });
    </script>
</body>
</html><|MERGE_RESOLUTION|>--- conflicted
+++ resolved
@@ -548,23 +548,12 @@
         </div>
     </div>
 
-<<<<<<< HEAD
-            <div class="form-group">
-                <label for="gender">Gender</label>
-                <select id="gender" name="gender" required>
-                    <option value="" disabled selected>Select Gender</option>
-                    <option value="male">Male</option>
-                    <option value="female">Female</option>
-                    <option value="other">Other</option>
-                </select>
-=======
     <!-- Login Modal -->
     <div id="loginModal" class="modal-overlay hidden">
         <div class="modal-container">
             <div class="modal-header">
                 <h2>Login</h2>
                 <button class="modal-close" id="closeLoginModal">&times;</button>
->>>>>>> 28e2669b
             </div>
             <form id="loginForm">
                 <div class="form-group">
